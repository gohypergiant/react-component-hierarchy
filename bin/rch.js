#!/usr/bin/env node

'use strict'; // eslint-disable-line
const program = require('commander');
const path = require('path');
const babylon = require('babylon');
const readFileSync = require('fs').readFileSync;
const _ = require('lodash');
const tree = require('pretty-tree');

program
  .version('2.0.0')
  .usage('[opts] <path/to/rootComponent>')
  .option('-m, --module-dir <dir>', 'Path to additional modules not included in node_modules e.g. src')
  .option('-c, --hide-containers', 'Hide redux container components')
  .option('-t, --hide-third-party', 'Hide third party components')
  .description('React component hierarchy viewer.')
  .parse(process.argv);

if (!program.args[0]) {
  program.help();
}

const hideContainers = program.hideContainers;
const moduleDir = program.moduleDir;
const hideThirdParty = program.hideThirdParty;

const filename = path.resolve(program.args[0]);

const rootNode = {
  name: path.basename(filename).replace(/\.jsx?/, ''),
  filename,
  depth: 0,
  children: []
};

function extractModules(bodyItem) {
<<<<<<< HEAD
  if (bodyItem.type === 'ImportDeclaration') {
    // There may be more than one import in the declaration
    return bodyItem.specifiers.map(specifier => ({
      name: specifier.local.name,
=======
  if (bodyItem.type === 'ImportDeclaration' && !bodyItem.source.value.endsWith('css')) {
    return {
      name: bodyItem.specifiers[0].local.name,
>>>>>>> 32d017d7
      source: bodyItem.source.value,
    }));
  }
  return null;
}

function extractChildComponents(tokens, imports) {
  const childComponents = [];
  let childComponent;
  for (var i = 0; i < tokens.length - 1; i++) {
    if (tokens[i].type.label === 'jsxTagStart' && tokens[i + 1].type.label === 'jsxName') {
      childComponent = _.find(imports, { name: tokens[i + 1].value });
      if (childComponent) {
        childComponents.push(childComponent);
      }
    } else if (tokens[i].type.label === 'jsxName' && tokens[i].value === 'component') {
      // Find use of components in react-router, e.g. `<Route component={...}>`
      childComponent = _.find(imports, { name: tokens[i + 3].value });
      if (childComponent) {
        childComponents.push(childComponent);
      }
    }
  }
  return childComponents;
}

function formatChild(child, parent, depth) {
  let fileName;
  let source;

  if (child.source.startsWith('.')) {
    // Relative import (./ or ../)
    fileName = path.resolve(path.dirname(parent.filename) + '/' + child.source);
    source = fileName.replace(process.cwd() + '/', '');
  } else {
    fileName = path.join(path.dirname(parent.filename), child.source);
    source = child.source;
  }
  return {
    source,
    name: child.name,
    filename: fileName,
    children: [],
    depth,
  };
}

function extractExport(body) {
  let result;
  body.some(b => {
    if (b.type === 'ExportDefaultDeclaration') {
      result = b.declaration.name;
    }
    return result;
  });
  return result;
}

function findImportInArguments(func, imports, importNames) {
  const args = _.get(func, '.arguments', []).map(a => a.name);
  const foundImports = _.intersection(args, importNames);
  return _.get(foundImports, '[0]');
}

function findImportInExportDeclaration(body, exportIdentifier, imports) {
  let result;
  const importNames = imports.map(i => i.name);
  body.some(b => {
    if (b.type === 'VariableDeclaration'
      && b.declarations[0].id.name === exportIdentifier
      && b.declarations[0].init.type === 'CallExpression') {
      // If the export is being declared with the result of a function..
      // Try to find a reference to any of the imports either in the function arguments,
      // or in the arguments of any other functions being called after this function
      let func = b.declarations[0].init;
      while (!result && func) {
        result = findImportInArguments(func, imports, importNames);
        if (!result) {
          func = _.get(func, '.callee');
        }
      }
      if (result) {
        result = _.find(imports, { name: result });
      }
    }
    return result;
  });
  return result;
}

// - Find out what is being exported
// - Look for the export variable declaration
// - Look for any imported identifiers being used as a function parameter
// - Return that as the child
function findContainerChild(node, body, imports, depth) {
  const exportIdentifier = extractExport(body);
  const usedImport = findImportInExportDeclaration(body, exportIdentifier, imports);
  return usedImport && [formatChild(usedImport, node, depth)] || [];
}

function processFile(node, file, depth) {
  const ast = babylon.parse(file, {
    sourceType: 'module',
    plugins: [
      'asyncGenerators',
      'classProperties',
      'classProperties',
      'decorators',
      'dynamicImport',
      'exportExtensions',
      'flow',
      'functionBind',
      'functionSent',
      'jsx',
      'objectRestSpread'
    ],
  });

  // Get a list of imports and try to figure out which are child components
  let imports = [];
  for (const i of ast.program.body.map(extractModules)) {
    if (!!i) {
      imports = imports.concat(i);
    }
  };
  if (_.find(imports, { name: 'React' })) {
    // Look for children in the JSX
    const childComponents = _.uniq(extractChildComponents(ast.tokens, imports));
    node.children = childComponents.map(c => formatChild(c, node, depth));
  } else {
    // Not JSX.. try to search for a wrapped component
    node.children = findContainerChild(node, ast.program.body, imports, depth);
  }
}

function formatNodeToPrettyTree(node) {
  if (hideContainers && node.name.indexOf('Container') > -1) {
    node.children[0].name += ' (*)';
    return formatNodeToPrettyTree(node.children[0]);
  }
<<<<<<< HEAD
  // If we have the source, format it nicely like `module/Component`
  // But only if the name won't be repeated like `module/Component/Component`
  const source = path.basename(path.dirname(node.filename)) === node.name ? node.source : node.source + '/' + node.name;
=======

>>>>>>> 32d017d7
  const newNode = node.children.length > 0 ?
  {
    label: node.source && source || node.name,
    nodes: node.children.filter(n => !n.hide).sort((a, b) => {
      // Sort the list by source and name for readability
      const nameA = (a.source + a.name).toUpperCase();
      const nameB = (b.source + b.name).toUpperCase();

      if (nameA < nameB) {
        return -1;
      }
      if (nameA > nameB) {
        return 1;
      }

      return 0;
    }).map(formatNodeToPrettyTree),
    depth: node.depth,
  }
  :
  {
    label: source,
    depth: node.depth,
  };

  return newNode;
}

function done() {
  if (!rootNode.children) {
    console.error('Could not find any components. Did you process the right file?');
    process.exit(1);
  }

  console.log(tree(formatNodeToPrettyTree(rootNode)));
  process.exit();
}

// Get a list of names to try to resolve
function getPossibleNames(baseName) {
  return [
    baseName,
    baseName.replace('.js', '.jsx'),
    baseName.replace('.js', '/index.js'),
    baseName.replace('.js', '/index.jsx'),
  ]
}

function processNode(node, depth, parent) {
  const fileExt = path.extname(node.filename);
  if (fileExt === '') {
    // It's likely users will reference files that do not have an extension, try .js and then .jsx
    node.filename = `${node.filename}.js`;
  }

<<<<<<< HEAD
  let possibleFiles = getPossibleNames(node.filename);

  if (parent && moduleDir) {
    const baseName = node.filename.replace(path.dirname(parent.filename), moduleDir);
    possibleFiles = possibleFiles.concat(getPossibleNames(baseName));
  }

  for (const name of possibleFiles) {
    node.filename = name;
    try {
      const file = readFileSync(node.filename, 'utf8');
=======
  readFile(node.filename, 'utf8')
    .then(file => {
>>>>>>> 32d017d7
      processFile(node, file, depth);
      node.children.forEach(c => processNode(c, depth + 1, node));
      return;
    } catch (e) {}
  }

  if (hideThirdParty) {
    node.hide = true;
  }
}

processNode(rootNode, 1);
done();<|MERGE_RESOLUTION|>--- conflicted
+++ resolved
@@ -11,7 +11,10 @@
 program
   .version('2.0.0')
   .usage('[opts] <path/to/rootComponent>')
-  .option('-m, --module-dir <dir>', 'Path to additional modules not included in node_modules e.g. src')
+  .option(
+    '-m, --module-dir <dir>',
+    'Path to additional modules not included in node_modules e.g. src'
+  )
   .option('-c, --hide-containers', 'Hide redux container components')
   .option('-t, --hide-third-party', 'Hide third party components')
   .description('React component hierarchy viewer.')
@@ -31,20 +34,17 @@
   name: path.basename(filename).replace(/\.jsx?/, ''),
   filename,
   depth: 0,
-  children: []
+  children: [],
 };
 
 function extractModules(bodyItem) {
-<<<<<<< HEAD
-  if (bodyItem.type === 'ImportDeclaration') {
+  if (
+    bodyItem.type === 'ImportDeclaration' &&
+    !bodyItem.source.value.endsWith('css')
+  ) {
     // There may be more than one import in the declaration
     return bodyItem.specifiers.map(specifier => ({
       name: specifier.local.name,
-=======
-  if (bodyItem.type === 'ImportDeclaration' && !bodyItem.source.value.endsWith('css')) {
-    return {
-      name: bodyItem.specifiers[0].local.name,
->>>>>>> 32d017d7
       source: bodyItem.source.value,
     }));
   }
@@ -55,12 +55,18 @@
   const childComponents = [];
   let childComponent;
   for (var i = 0; i < tokens.length - 1; i++) {
-    if (tokens[i].type.label === 'jsxTagStart' && tokens[i + 1].type.label === 'jsxName') {
+    if (
+      tokens[i].type.label === 'jsxTagStart' &&
+      tokens[i + 1].type.label === 'jsxName'
+    ) {
       childComponent = _.find(imports, { name: tokens[i + 1].value });
       if (childComponent) {
         childComponents.push(childComponent);
       }
-    } else if (tokens[i].type.label === 'jsxName' && tokens[i].value === 'component') {
+    } else if (
+      tokens[i].type.label === 'jsxName' &&
+      tokens[i].value === 'component'
+    ) {
       // Find use of components in react-router, e.g. `<Route component={...}>`
       childComponent = _.find(imports, { name: tokens[i + 3].value });
       if (childComponent) {
@@ -113,9 +119,11 @@
   let result;
   const importNames = imports.map(i => i.name);
   body.some(b => {
-    if (b.type === 'VariableDeclaration'
-      && b.declarations[0].id.name === exportIdentifier
-      && b.declarations[0].init.type === 'CallExpression') {
+    if (
+      b.type === 'VariableDeclaration' &&
+      b.declarations[0].id.name === exportIdentifier &&
+      b.declarations[0].init.type === 'CallExpression'
+    ) {
       // If the export is being declared with the result of a function..
       // Try to find a reference to any of the imports either in the function arguments,
       // or in the arguments of any other functions being called after this function
@@ -141,8 +149,12 @@
 // - Return that as the child
 function findContainerChild(node, body, imports, depth) {
   const exportIdentifier = extractExport(body);
-  const usedImport = findImportInExportDeclaration(body, exportIdentifier, imports);
-  return usedImport && [formatChild(usedImport, node, depth)] || [];
+  const usedImport = findImportInExportDeclaration(
+    body,
+    exportIdentifier,
+    imports
+  );
+  return (usedImport && [formatChild(usedImport, node, depth)]) || [];
 }
 
 function processFile(node, file, depth) {
@@ -159,7 +171,7 @@
       'functionBind',
       'functionSent',
       'jsx',
-      'objectRestSpread'
+      'objectRestSpread',
     ],
   });
 
@@ -169,7 +181,7 @@
     if (!!i) {
       imports = imports.concat(i);
     }
-  };
+  }
   if (_.find(imports, { name: 'React' })) {
     // Look for children in the JSX
     const childComponents = _.uniq(extractChildComponents(ast.tokens, imports));
@@ -185,44 +197,48 @@
     node.children[0].name += ' (*)';
     return formatNodeToPrettyTree(node.children[0]);
   }
-<<<<<<< HEAD
   // If we have the source, format it nicely like `module/Component`
   // But only if the name won't be repeated like `module/Component/Component`
-  const source = path.basename(path.dirname(node.filename)) === node.name ? node.source : node.source + '/' + node.name;
-=======
-
->>>>>>> 32d017d7
-  const newNode = node.children.length > 0 ?
-  {
-    label: node.source && source || node.name,
-    nodes: node.children.filter(n => !n.hide).sort((a, b) => {
-      // Sort the list by source and name for readability
-      const nameA = (a.source + a.name).toUpperCase();
-      const nameB = (b.source + b.name).toUpperCase();
-
-      if (nameA < nameB) {
-        return -1;
-      }
-      if (nameA > nameB) {
-        return 1;
-      }
-
-      return 0;
-    }).map(formatNodeToPrettyTree),
-    depth: node.depth,
-  }
-  :
-  {
-    label: source,
-    depth: node.depth,
-  };
+  const source =
+    path.basename(path.dirname(node.filename)) === node.name
+      ? node.source
+      : node.source + '/' + node.name;
+  const newNode =
+    node.children.length > 0
+      ? {
+          label: (node.source && source) || node.name,
+          nodes: node.children
+            .filter(n => !n.hide)
+            .sort((a, b) => {
+              // Sort the list by source and name for readability
+              const nameA = (a.source + a.name).toUpperCase();
+              const nameB = (b.source + b.name).toUpperCase();
+
+              if (nameA < nameB) {
+                return -1;
+              }
+              if (nameA > nameB) {
+                return 1;
+              }
+
+              return 0;
+            })
+            .map(formatNodeToPrettyTree),
+          depth: node.depth,
+        }
+      : {
+          label: source,
+          depth: node.depth,
+        };
 
   return newNode;
 }
 
 function done() {
   if (!rootNode.children) {
-    console.error('Could not find any components. Did you process the right file?');
+    console.error(
+      'Could not find any components. Did you process the right file?'
+    );
     process.exit(1);
   }
 
@@ -237,7 +253,7 @@
     baseName.replace('.js', '.jsx'),
     baseName.replace('.js', '/index.js'),
     baseName.replace('.js', '/index.jsx'),
-  ]
+  ];
 }
 
 function processNode(node, depth, parent) {
@@ -247,11 +263,13 @@
     node.filename = `${node.filename}.js`;
   }
 
-<<<<<<< HEAD
   let possibleFiles = getPossibleNames(node.filename);
 
   if (parent && moduleDir) {
-    const baseName = node.filename.replace(path.dirname(parent.filename), moduleDir);
+    const baseName = node.filename.replace(
+      path.dirname(parent.filename),
+      moduleDir
+    );
     possibleFiles = possibleFiles.concat(getPossibleNames(baseName));
   }
 
@@ -259,10 +277,6 @@
     node.filename = name;
     try {
       const file = readFileSync(node.filename, 'utf8');
-=======
-  readFile(node.filename, 'utf8')
-    .then(file => {
->>>>>>> 32d017d7
       processFile(node, file, depth);
       node.children.forEach(c => processNode(c, depth + 1, node));
       return;
